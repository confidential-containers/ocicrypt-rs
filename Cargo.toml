--- conflicted
+++ resolved
@@ -15,21 +15,14 @@
 [dependencies]
 anyhow = ">=1.0"
 josekit = ">=0.7"
-<<<<<<< HEAD
 pkcs11 = ">=0.5.0"
 pkcs11-uri = ">=0.1.2"
 serde_yaml = ">=0.8.7"
-serde = ">=1.0.126"
 serde_derive = ">=1.0.126"
-serde_json = ">=1.0.64"
-base64 = ">=0.13.0"
 http = ">=0.2.4"
 tempdir = ">=0.3.7"
 rsa = ">=0.5.0"
-rand = ">=0.8.4"
-sha2 = ">=0.9.5"
 sha-1 = ">=0.9.7"
-=======
 serde_json = ">=1.0"
 serde = { version = ">=1.0", features = ["derive"] }
 ctr = ">=0.1"
@@ -41,5 +34,4 @@
 base64 = "0.13"
 
 [dev-dependencies]
-openssl = ">=0.10"
->>>>>>> 2f53afd4
+openssl = ">=0.10"