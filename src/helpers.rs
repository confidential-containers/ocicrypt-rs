--- conflicted
+++ resolved
@@ -43,26 +43,11 @@
                 }
                 "pkcs11" => {
                     let contents = fs::read(&value)?;
-<<<<<<< HEAD
                     // FIXME: Check valid pkcs11 public key or normal public key.
                     // See golang's parse_helpers.processRecipientKeys and
                     // utils.IsPkcs11PublicKey and .IsPublicKey.
                     pkcs11_yamls.push(contents.clone());
                     pkcs11_pubkeys.push(contents);
-=======
-                    // TODO: Check valid pkcs11 public key or normal public key
-                    pkcs11_yamls.push(contents.clone());
-                    pkcs11_pubkeys.push(contents);
-                    /*
-                    if true {
-                        pkcs11_yamls.push(contents);
-                    } else if true {
-                        pkcs11_pubkeys.push(contents);
-                    } else {
-                        return Err(anyhow!("Provided file is not a public key"));
-                    }
-                    */
->>>>>>> 2ec0ff62
                 }
                 "provider" => key_providers.push(value.as_bytes().to_vec()),
                 _ => return Err(anyhow!("Provided protocol not recognized")),
@@ -146,11 +131,7 @@
         }
 
         if let Some(index) = keyfile_and_pwd.find(':') {
-<<<<<<< HEAD
             let mut _password: Vec<u8> = Vec::new();
-=======
-            let mut password: Vec<u8> = Vec::new();
->>>>>>> 2ec0ff62
 
             if index > 0 {
                 _password = process_pwd_string(keyfile_and_pwd[index + 1..].to_string())?;
@@ -158,19 +139,9 @@
 
             let contents = fs::read(&keyfile_and_pwd[..index])?;
 
-<<<<<<< HEAD
             // FIXME: Validity checks. See golang's
             // parse_helpers.processPrivateKeyFiles and utils.IsPrivateKey,
             // .IsPkcs11PrivateKey, and .IsGPGPrivateKeyRing.
-=======
-            // TODO: Check valid pkcs11 public key or normal public key
-            pkcs11_yamls.push(contents.clone());
-            priv_keys.push(contents.clone());
-            priv_keys_passwords.push(password.clone());
-            gpg_secret_key_ring_files.push(contents);
-            gpg_secret_key_passwords.push(password);
-            /*
->>>>>>> 2ec0ff62
             if true {
                 pkcs11_yamls.push(contents.clone());
             //} else if false {
